--- conflicted
+++ resolved
@@ -146,7 +146,6 @@
         print('Born corr. expected: ', -borns[1, 0, 0] / np.sqrt(reduced_mass))
         print('Conversion factor nlo: ', DEFAULT.nlo_conversion)
         print(alpha_comp, alpha_theo)
-<<<<<<< HEAD
         print('\n', '================================', '\n')
 
     assert np.abs(abs(alpha_comp) - abs(alpha_theo)) < 1e-3
@@ -170,8 +169,6 @@
     )
 
     if DEBUG:
-=======
->>>>>>> 7b6ef340
         print('\n', '================================', '\n')
         print('\t', 'DEBUG')
         print(pockels)
@@ -239,9 +236,6 @@
 def test_generate_vibrational_data_from_forces(generate_vibrational_data_from_forces, ndarrays_regression):
     """Test `generate_vibrational_data_from_phonopy`."""
     vibro = generate_vibrational_data_from_forces()
-
-<<<<<<< HEAD
-=======
     assert np.abs(abs(alpha_comp) - abs(alpha_theo)) < 1e-3
 
 
@@ -296,7 +290,6 @@
     """Test `generate_vibrational_data_from_phonopy`."""
     vibro = generate_vibrational_data_from_forces()
 
->>>>>>> 7b6ef340
     results = {
         'dielectric': vibro.dielectric,
         'raman': vibro.raman_tensors,
