# aiida-vibroscopy
AiiDA plugin that uses finite displacements and fields
to compute phonon properties, dielectric tensor,
Born effective charges, IR and Raman tensors/spectra.

## Installation
To install from PyPI, simply execute:

    pip install aiida-vibroscopy

or when installing from source:

    git clone https://github.com/bastonero/aiida-quantumespresso-vibrosopy
<<<<<<< HEAD
    pip install .
=======
    pip install aiida-vibroscopy
>>>>>>> b2fb0bb8

## License
The `aiida-quantumespresso-vibroscopy` plugin package is released under the MIT license.
See the `LICENSE.txt` file for more details.


## Acknowlegements
We acknowledge support from:
* the [U Bremen Excellence Chairs](https://www.uni-bremen.de/u-bremen-excellence-chairs) program funded within the scope of the [Excellence Strategy of Germany’s federal and state governments](https://www.dfg.de/en/research_funding/excellence_strategy/index.html);
* the [MAPEX](https://www.uni-bremen.de/en/mapex) Center for Materials and Processes.

<img src="https://raw.githubusercontent.com/bastonero/aiida-quantumespresso-vibroscopy/develop/docs/source/images/UBREMEN.pdf" width="300px" height="84px"/>
<img src="https://raw.githubusercontent.com/bastonero/aiida-quantumespresso-vibroscopy/develop/docs/source/images/MAPEX.jpg" width="300px" height="84px"/><|MERGE_RESOLUTION|>--- conflicted
+++ resolved
@@ -11,11 +11,7 @@
 or when installing from source:
 
     git clone https://github.com/bastonero/aiida-quantumespresso-vibrosopy
-<<<<<<< HEAD
-    pip install .
-=======
     pip install aiida-vibroscopy
->>>>>>> b2fb0bb8
 
 ## License
 The `aiida-quantumespresso-vibroscopy` plugin package is released under the MIT license.
