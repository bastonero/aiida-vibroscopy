# -*- coding: utf-8 -*-
"""Workflow for numerical derivatives."""
from aiida import orm
from aiida.common import AttributeDict
from aiida.engine import WorkChain
from aiida_phonopy.data import PreProcessData
import numpy as np

from aiida_vibroscopy.calculations.numerical_derivatives_utils import (
    compute_nac_parameters,
    compute_susceptibility_derivatives,
    join_tensors,
)
from aiida_vibroscopy.utils.validation import validate_positive


def validate_data(data, _):
    """Validate the `data` namespace inputs."""
    control_null_namespace = 0  # must be 1

    for label in data:
        # first, control if `null`
        if label.startswith('null'):
            control_null_namespace += 1
        elif not label[-1] in ['0', '1', '2', '3', '4', '5']:
            return f'`{label[-1]}` is an invalid label ending for field labels`'


class NumericalDerivativesWorkChain(WorkChain):
    r"""Workchain carrying out numerical derivatives.

    It computes the first and second order derivatives
    of forces and polarization in respect to electric field,
    to obtain dielectric tensor, Born effective charges,
    non linear optical susceptibility and Raman tensors.

    Forces and polarization must be passed as TrajectoryData
    as a dictionary in `data`. Numerical derivatives can have
    different number of evaluation points, depending on order and accuracy.
    The price to pay is the standardization of the structure of
    the dictionary to pass to this namespace.

    To understand, let's review the approach.In central differencs approach
    we need the evaluation of the function at the value we want
    the derivative (in our case at :math:`\mathcal{E}=0`,
    E is the electric field), and at
    displaced positions from this value.
    The evaluation of the function at these points will
    have weights (or coefficients), which depend on order and accuracy.
    For example:

<<<<<<< HEAD
    - :math:`\frac{df}{dx} = \frac{ 0.5 \cdot f(+1.0 \cdot h) -0.5 \cdot f(-1.0 \cdot h) }{h} +\mathcal{O}(h^2)`
    - :math:`\frac{d^2 f}{dx^2} = \frac{ 1.0 \cdot f(+1.0 \cdot h) -2.0 \cdot f(0. \cdot h) +1.0 \cdot f(-1.0 \cdot h) }{h^2} +\mathcal{O}(h^2)`
=======
    - :math:`\frac{df}{dx} = \frac{ 0.5 \cdot f(+1.0 \cdot h) -0.5`
        :math:`\cdot f(-1.0 \cdot h) }{h} +\mathcal{O}(h^2)`
    - `:math:`\frac{d^2 f}{dx^2} = \frac{ 1.0 \cdot f(+1.0 \cdot h) -2.0 \cdot f(0. \cdot h)`
        :math:`+1.0 \cdot f(-1.0 \cdot h) }{h^2} +\mathcal{O}(h^2)`
>>>>>>> e60f7981

    Referring to the coefficients for each step as :math:`c_i`,
    where `i` is an integer, our convention is
    to put in sequence the Trajectory data with increasing
    numbers as labels, for example:
<<<<<<< HEAD

    | '0': TrajectoryData for :math:`c_1`,
    | '1': TrajectoryData for :math:`c_{-1}`,
    | '2': TrajectoryData for :math:`c_2`,
    | '3': TrajectoryData for :math:`c_{-2}`,
    | ...

=======
    ```
    '0': TrajectoryData for :math:`c_1`,
    '1': TrajectoryData for :math:`c_{-1}`,
    '2': TrajectoryData for :math:`c_2`,
    '3': TrajectoryData for :math:`c_{-2}`,
    ...
    ```
>>>>>>> e60f7981

    This way to creating an analogous of an array with
    coefficients :math:`[c_1,c_{-1},c_2,c_{-2}, \dots]`.

    These dictionaries are going to be put as sub-dictionary
    in a general `data` dictionary. Each sub-dict
    has to be put with a key with suffix a number indicating
    which tensor component is referring to.
    In our case, we use a similar Voigt notation.
    Namely we have two cases:

    * first order derivatives: keys suffices are 0,1,2;
        0 for :math:`[i,x]`, 1 for :math:`[i,y]`, 2 for
        :math:`[i,z]` (with :math:`i={x,y,z}`)
    * second order derivatives: keys suffices are 0,...5;
        0 for :math:`[i,x,x]`, :math:`\dots` (as in Voigt),
        5 for :math:`[i,x,y]` (with :math:`i={x,y,z}`)

    The prefix can be anything. Best practice is using ``field_``
    with and underscorre as prefix. The Trajectory data for the
    :math:`c_0` coefficient (i.e. the one with :math:`\mathcal{E}=0`)
    must be passed with a different key, namely ``null_field``.
    This is to avoid errors and due to the fact that is common
    to the all derivatives.
    """  # pylint: disable=line-too-long

    @classmethod
    def define(cls, spec):
        """Define the process specification."""
        super().define(spec)

        # yapf: disable
        spec.input('structure', valid_type=orm.StructureData)
        spec.input_namespace(
            'data', validator=validate_data,
            help='Namespace for passing TrajectoryData containing forces and polarization.',
        )
        spec.input('data.null_field', valid_type=orm.TrajectoryData, required=False)
        for i in range(6):
            spec.input_namespace(f'data.field_index_{i}', valid_type=orm.TrajectoryData, required=False)
        spec.input_namespace(
            'central_difference',
            help='The inputs for the central difference scheme.'
        )
        spec.input(
            'central_difference.electric_field_step', valid_type=orm.Float, required=False,
            help=(
                'Electric field step in Ry atomic units used in the numerical differenciation. '
                'Only positive values. If not specified, an NSCF is run to evaluate the critical '
                'electric field; an electric field step is then extracted to secure a stable SCF.'
            ),
            validator=validate_positive,
        )
        spec.input(
            'central_difference.diagonal_scale', valid_type=orm.Float, default=lambda: orm.Float(1/np.sqrt(2)),
            help='Scaling factor for electric fields non parallel to cartesiaan axis (i.e. E --> scale*E).',
            validator=validate_positive,
        )
        spec.input(
            'central_difference.accuracy', valid_type=orm.Int, required=False,
            help=('Central difference scheme accuracy to employ (i.e. number of points for derivative evaluation). '
                  'This must be an EVEN positive integer number. If not specified, an automatic '
                  'choice is made upon the intensity of the critical electric field.'),
        )
        spec.input(
            'symmetry.symprec', valid_type=orm.Float, default=lambda:orm.Float(1e-5),
            help='Symmetry tolerance for space group analysis on the input structure.',
        )
        spec.input(
            'symmetry.distinguish_kinds', valid_type=orm.Bool, default=lambda:orm.Bool(False),
            help='Whether or not to distinguish atom with same species but different names with symmetries.',
        )
        spec.input(
            'symmetry.is_symmetry', valid_type=orm.Bool, default=lambda:orm.Bool(True),
            help='Whether using or not the space group symmetries.',
        )

        spec.outline(cls.run_results,)

        spec.output_namespace(
            'tensors',
            valid_type=orm.ArrayData,
            help=(
                'Contains high frequency dielectric and Born effective'
                'charges tensors computed in Cartesian coordinates. '
                'Depending on the inputs, it can also contain the '
                'derivatives of the susceptibility in respect '
                'to the atomic positions (called `Raman tensors`) '
                'and the non linear optical susceptibility, '
                'always expressed in Cartesian coordinates.'
            ),
        )
        spec.output(
            'units', valid_type=orm.Dict, required=False,
            help='Units of the susceptibility derivatives tensors.')
        # yapf: enable

    def run_results(self):
        """Wrap up results from previous calculations."""
        preprocess_data = PreProcessData.generate_preprocess_data(
            structure=self.inputs.structure,
            symprec=self.inputs.symmetry.symprec,
            is_symmetry=self.inputs.symmetry.is_symmetry,
            distinguish_kinds=self.inputs.symmetry.distinguish_kinds,
        )

        kwargs = AttributeDict(self.inputs.data)

        # Non analytical constants
        out_nac_parameters = compute_nac_parameters(
            preprocess_data=preprocess_data,
            electric_field=self.inputs.central_difference.electric_field_step,
            accuracy_order=self.inputs.central_difference.accuracy,
            **kwargs
        )

        # Derivatives of the susceptibility
        mixed_indecis = [f'field_index_{i}' for i in ['3', '4', '5']]
        which_mixed = [mixed_index in self.inputs.data for mixed_index in mixed_indecis]

        if any(which_mixed):
            out_dchis = compute_susceptibility_derivatives(
                preprocess_data=preprocess_data,
                electric_field=self.inputs.central_difference.electric_field_step,
                diagonal_scale=self.inputs.central_difference.diagonal_scale,
                accuracy_order=self.inputs.central_difference.accuracy,
                **kwargs,
            )

            self.out('units', out_dchis['units'])

        keys = out_nac_parameters.keys()
        for key in keys:
            if any(which_mixed):
                tensors = join_tensors(out_nac_parameters[key], out_dchis[key])
            else:
                tensors = out_nac_parameters[key]

            self.out(f'tensors.{key}', tensors)<|MERGE_RESOLUTION|>--- conflicted
+++ resolved
@@ -49,37 +49,19 @@
     have weights (or coefficients), which depend on order and accuracy.
     For example:
 
-<<<<<<< HEAD
     - :math:`\frac{df}{dx} = \frac{ 0.5 \cdot f(+1.0 \cdot h) -0.5 \cdot f(-1.0 \cdot h) }{h} +\mathcal{O}(h^2)`
     - :math:`\frac{d^2 f}{dx^2} = \frac{ 1.0 \cdot f(+1.0 \cdot h) -2.0 \cdot f(0. \cdot h) +1.0 \cdot f(-1.0 \cdot h) }{h^2} +\mathcal{O}(h^2)`
-=======
-    - :math:`\frac{df}{dx} = \frac{ 0.5 \cdot f(+1.0 \cdot h) -0.5`
-        :math:`\cdot f(-1.0 \cdot h) }{h} +\mathcal{O}(h^2)`
-    - `:math:`\frac{d^2 f}{dx^2} = \frac{ 1.0 \cdot f(+1.0 \cdot h) -2.0 \cdot f(0. \cdot h)`
-        :math:`+1.0 \cdot f(-1.0 \cdot h) }{h^2} +\mathcal{O}(h^2)`
->>>>>>> e60f7981
 
     Referring to the coefficients for each step as :math:`c_i`,
     where `i` is an integer, our convention is
     to put in sequence the Trajectory data with increasing
     numbers as labels, for example:
-<<<<<<< HEAD
 
     | '0': TrajectoryData for :math:`c_1`,
     | '1': TrajectoryData for :math:`c_{-1}`,
     | '2': TrajectoryData for :math:`c_2`,
     | '3': TrajectoryData for :math:`c_{-2}`,
     | ...
-
-=======
-    ```
-    '0': TrajectoryData for :math:`c_1`,
-    '1': TrajectoryData for :math:`c_{-1}`,
-    '2': TrajectoryData for :math:`c_2`,
-    '3': TrajectoryData for :math:`c_{-2}`,
-    ...
-    ```
->>>>>>> e60f7981
 
     This way to creating an analogous of an array with
     coefficients :math:`[c_1,c_{-1},c_2,c_{-2}, \dots]`.
