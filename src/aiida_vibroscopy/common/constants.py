# -*- coding: utf-8 -*-
#################################################################################
# Copyright (c), All rights reserved.                                           #
# This file is part of the AiiDA-Vibroscopy code.                               #
#                                                                               #
# The code is hosted on GitHub at https://github.com/bastonero/aiida-vibroscopy #
# For further information on the license, see the LICENSE.txt file              #
#################################################################################
"""Physical and conversion factor constants."""
# Whenever possible, we try to use the constants defined in
# :py:mod:`qe_tools._constants`, but some of them are missing.
from types import SimpleNamespace

import numpy as np
from phonopy import units
from qe_tools import CONSTANTS

__all__ = ('DEFAULT',)

# We here refer to SI to the general convention in material science of:
# * Length ==> in Angstrom
# * Energy ==> in eV
# * Mass   ==> AMU

DEFAULT = SimpleNamespace(
    eVinv_to_ang=12398.487384539087,  # eV^-1 to angstrom
    efield_au_to_si=51.4220674763 / np.sqrt(2),  # Ry a.u. to Volt/angstrom
    evang_to_rybohr=(CONSTANTS.bohr_to_ang / CONSTANTS.ry_to_ev),  # eV/ang to Ry/bohr
    # The nlo_conversion is for the correction to the Raman tensor dChi/dtau.
    # Since we store Chi(2) as pm/Volt, then we need to mulitply by 1/100 to get Angstrom/Volt.
    # Then, a pre-factor of 8*pi is present too, of which 4*pi is for the 1/epsilon0 term.
    # Lastly, we have the Born charge, corresponding to an electronic charge in atomic units.
    # This means that in order to obtain the units of Angstrom and Volt, we multiply by (Ha->eV * Bohr->Ang).
    # The exrta 'e' comes from the Ang/V = e * (Ang/eV) of Chi(2).
    nlo_conversion=0.02 *
    (2.0 * CONSTANTS.ry_to_ev * CONSTANTS.bohr_to_ang),  # we remove 4pi and put it back in the cross sections
    cm_to_kelvin=units.CmToEv / units.Kb,
    thz_to_cm=units.THzToCm,  # THz to cm^-1
    debey_ang=1.0 / 0.2081943,  # 1 Debey = 0.2081943 e * Angstrom ==> e = (1/0.2081943) D/A
    # The absolute theoretical Raman cross-section per unit volume is obtained with the
    # following conversion factor, expressing the intensities as:
    # > sterad^-1 cm^-2 <
    # The intensity must be computed using frequencies in cm^-1 and normalized eigenvectors
    # by atomic masses expressed in atomic mass unit (Dalton).
    # IMPORTANT: still misss the units from the Dirac delta
<<<<<<< HEAD
    raman_xsection=1.0e24 * 1.054571817e-34 /
    (2.0 * units.SpeedOfLight**4 * units.AMU *
     units.THzToCm**3),  # removed 1/4pi due to convention on Chi2 for the correction
    elementary_charge_si=1.602176634e-19,  # elementary charge in Coulomb
    electron_mass_si=units.Me,  # electron mass in kg
    atomic_mass_si=units.AMU,  # atomic mass unit in kg
=======
    raman_xsection=1.0e24 * 1.054571817e-34 / (2.0 * units.SpeedOfLight**4 * units.AMU * units.THzToCm**3
                                               )  # removed 1/4pi due to convention on Chi2 for the correction
>>>>>>> 7b6ef340
    # to be defined:
    # * kelvin to eV
    # * nm to eV
    # * THz to eV
)<|MERGE_RESOLUTION|>--- conflicted
+++ resolved
@@ -43,17 +43,14 @@
     # The intensity must be computed using frequencies in cm^-1 and normalized eigenvectors
     # by atomic masses expressed in atomic mass unit (Dalton).
     # IMPORTANT: still misss the units from the Dirac delta
-<<<<<<< HEAD
     raman_xsection=1.0e24 * 1.054571817e-34 /
     (2.0 * units.SpeedOfLight**4 * units.AMU *
      units.THzToCm**3),  # removed 1/4pi due to convention on Chi2 for the correction
     elementary_charge_si=1.602176634e-19,  # elementary charge in Coulomb
     electron_mass_si=units.Me,  # electron mass in kg
     atomic_mass_si=units.AMU,  # atomic mass unit in kg
-=======
     raman_xsection=1.0e24 * 1.054571817e-34 / (2.0 * units.SpeedOfLight**4 * units.AMU * units.THzToCm**3
                                                )  # removed 1/4pi due to convention on Chi2 for the correction
->>>>>>> 7b6ef340
     # to be defined:
     # * kelvin to eV
     # * nm to eV
